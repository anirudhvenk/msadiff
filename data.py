--- conflicted
+++ resolved
@@ -61,61 +61,4 @@
         index = np.delete(all_indices, indices)[shifted_index]
         indices.append(index)
     indices = sorted(indices)
-<<<<<<< HEAD
-    return [msa[idx] for idx in indices]
-=======
-    return [msa[idx] for idx in indices]
-
-def collate_fn(data):
-    seqs, msas = zip(*data)
-    msas_filtered = [greedy_select(msa, num_seqs=config.data.num_rows) for msa in msas]
-    _, _, msa_tokens = msa_batch_converter(msas_filtered)
-    _, _, seq_tokens = seq_batch_converter(seqs)
-    
-    return seq_tokens, msa_tokens
-
-def encode(seq_tokens, msa_tokens, msa_encoder, seq_encoder, device, decoding=False):
-    with torch.no_grad():
-        with torch.autocast(device_type="cuda", dtype=torch.bfloat16):
-            msa_embeddings = msa_encoder(
-                msa_tokens.to(device), 
-                repr_layers=[12]
-            )["representations"][12]
-            seq_embeddings = seq_encoder(
-                seq_tokens.to(device), 
-                repr_layers=[6]
-            )["representations"][6][:,1:,:]
-            
-    msa_mean = torch.mean(msa_embeddings, dim=-1).unsqueeze(-1)
-    msa_std = torch.std(msa_embeddings, dim=-1).unsqueeze(-1)
-    msa_embeddings_normalized = (msa_embeddings - msa_mean) / msa_std
-    
-    if decoding:
-        return msa_embeddings_normalized, msa_mean, msa_std
-    
-    return seq_embeddings, msa_embeddings_normalized
-
-# def decode(msa_embeddings, decoder):
-    # with torch.no_grad():
-        # with torch.autocast(device_type="cuda", dtype=torch.bfloat16):
-            
-
-
-class MSADataset(Dataset):
-    def __init__(self, data, num_alignments):
-        self.seqs = []
-        self.msas = []
-        
-        for alignment in tqdm(os.listdir(data)[:num_alignments]):
-            for alignment_data in os.listdir(os.path.join(data, alignment)):
-                msa = read_msa(os.path.join(os.path.join(data, alignment), alignment_data))
-                if (len(msa[0][1]) <= 256 and len(msa) >= config.data.num_rows):
-                    self.msas.append(greedy_select(msa, num_seqs=config.data.num_rows))
-                    self.seqs.append(msa[0])
-        
-    def __len__(self):
-        return len(self.msas)
-    
-    def __getitem__(self, idx):
-        return self.seqs[idx], self.msas[idx]
->>>>>>> e146dc3c
+    return [msa[idx] for idx in indices]