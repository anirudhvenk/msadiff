--- conflicted
+++ resolved
@@ -152,47 +152,6 @@
         # print(self.to_logits(x))
         # x = torch.softmax(nn.GELU()(self.to_logits(x)), -1)
         
-<<<<<<< HEAD
-        return x
-    
-# torch.manual_seed(42)    
-
-# msa_encoder = MSAEncoder(
-#     msa_dim=4,
-#     seq_dim=2,
-#     outer_product_mean_hidden_dim=32,
-#     pair_weighted_average_hidden_dim=32,
-#     pair_weighted_average_heads=8
-# )
-# permuter = Permuter(5*4)
-# decoder = MSADecoder(
-#     seq_dim=2,
-#     decoder_emb_dim=4,
-#     decoder_pos_emb_dim=2
-# )
-
-
-# seq = torch.randn((1,3,2))
-# msa = torch.randn((1,3,3,4))
-
-# padded_msa = nn.functional.pad(msa, (0,0,0,2))
-# padded_seq = nn.functional.pad(seq, (0,0,0,2))
-# padding_mask = torch.ones((1,5),dtype=torch.bool)
-# padding_mask[...,3:] = False
-# print(padding_mask.shape)
-# # attn_padding_mask = padding_mask.unsqueeze(0).repeat_interleave(3, 1)
-
-# msa, z, mu, logvar = msa_encoder(padded_seq, padded_msa, padding_mask)
-# perm = permuter(msa.flatten(-2))
-# print(decoder(z, perm, padding_mask))
-
-# # print(z)
-# # print(m.flatten(-2))
-# # print(linear1(m.flatten(-2)))
-
-# # m,s = msa_encoder(seq, msa)
-# # print(linear2(m.flatten(-2)))
-=======
         # return x
 
 class Permuter(nn.Module):
@@ -227,5 +186,4 @@
         scores = self.score(node_features, mask)
         perm = self.soft_sort(scores, hard, tau)
         perm = perm.transpose(2, 1)
-        return perm
->>>>>>> f699727a
+        return perm